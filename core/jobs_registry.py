# coding: utf-8
#
# Copyright 2014 The Oppia Authors. All Rights Reserved.
#
# Licensed under the Apache License, Version 2.0 (the "License");
# you may not use this file except in compliance with the License.
# You may obtain a copy of the License at
#
#      http://www.apache.org/licenses/LICENSE-2.0
#
# Unless required by applicable law or agreed to in writing, software
# distributed under the License is distributed on an "AS-IS" BASIS,
# WITHOUT WARRANTIES OR CONDITIONS OF ANY KIND, either express or implied.
# See the License for the specific language governing permissions and
# limitations under the License.

"""Job registries."""

from core.domain import exp_jobs_one_off
from core.domain import feedback_jobs_continuous
from core.domain import stats_jobs_continuous
from core.domain import stats_jobs_one_off
from core.domain import user_jobs_continuous
from core.domain import user_jobs_one_off
from core.domain import email_jobs_one_off

# List of all manager classes for one-off batch jobs for which to show controls
# on the admin dashboard.
ONE_OFF_JOB_MANAGERS = [
    user_jobs_one_off.DashboardSubscriptionsOneOffJob,
    exp_jobs_one_off.IndexAllExplorationsJobManager,
    exp_jobs_one_off.ExpSummariesCreationOneOffJob,
    exp_jobs_one_off.ExplorationValidityJobManager,
    stats_jobs_one_off.StatisticsAudit,
    user_jobs_one_off.UserContributionsOneOffJob,
    exp_jobs_one_off.ExplorationFirstPublishedOneOffJob,
    exp_jobs_one_off.ExpSummariesContributorsOneOffJob,
    user_jobs_one_off.UserFirstContributionMsecOneOffJob,
    exp_jobs_one_off.ExplorationMigrationJobManager,
    exp_jobs_one_off.ExplorationContributorsSummaryOneOffJob,
    email_jobs_one_off.EmailHashRegenerationOneOffJob,
    user_jobs_one_off.UserProfilePictureOneOffJob,
    exp_jobs_one_off.ItemSelectionInteractionOneOffJob]

# List of all ContinuousComputation managers to show controls for on the
# admin dashboard.
# NOTE TO DEVELOPERS: When a new ContinuousComputation manager is defined,
# it should be registered here.
ALL_CONTINUOUS_COMPUTATION_MANAGERS = [
<<<<<<< HEAD
    exp_jobs_continuous.SearchRanker,
    stats_jobs_continuous.InteractionAnswerSummariesAggregator,
=======
>>>>>>> f3d4ee94
    stats_jobs_continuous.StatisticsAggregator,
    user_jobs_continuous.DashboardRecentUpdatesAggregator,
    user_jobs_continuous.UserStatsAggregator,
    feedback_jobs_continuous.FeedbackAnalyticsAggregator]


class ContinuousComputationEventDispatcher(object):
    """Dispatches events to the relevant ContinuousComputation classes."""

    @classmethod
    def dispatch_event(cls, event_type, *args, **kwargs):
        """Dispatches an incoming event to the ContinuousComputation
        classes which listen to events of that type.
        """
        for klass in ALL_CONTINUOUS_COMPUTATION_MANAGERS:
            if event_type in klass.get_event_types_listened_to():
                klass.on_incoming_event(event_type, *args, **kwargs)<|MERGE_RESOLUTION|>--- conflicted
+++ resolved
@@ -47,11 +47,7 @@
 # NOTE TO DEVELOPERS: When a new ContinuousComputation manager is defined,
 # it should be registered here.
 ALL_CONTINUOUS_COMPUTATION_MANAGERS = [
-<<<<<<< HEAD
-    exp_jobs_continuous.SearchRanker,
     stats_jobs_continuous.InteractionAnswerSummariesAggregator,
-=======
->>>>>>> f3d4ee94
     stats_jobs_continuous.StatisticsAggregator,
     user_jobs_continuous.DashboardRecentUpdatesAggregator,
     user_jobs_continuous.UserStatsAggregator,
