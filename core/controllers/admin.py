# Copyright 2014 The Oppia Authors. All Rights Reserved.
#
# Licensed under the Apache License, Version 2.0 (the "License");
# you may not use this file except in compliance with the License.
# You may obtain a copy of the License at
#
#      http://www.apache.org/licenses/LICENSE-2.0
#
# Unless required by applicable law or agreed to in writing, software
# distributed under the License is distributed on an "AS-IS" BASIS,
# WITHOUT WARRANTIES OR CONDITIONS OF ANY KIND, either express or implied.
# See the License for the specific language governing permissions and
# limitations under the License.

"""Controllers for the admin view."""

__author__ = 'sll@google.com (Sean Lip)'

import logging

from core import counters
from core import jobs
from core import jobs_registry
from core.controllers import base
from core.controllers import editor
from core.domain import collection_services
from core.domain import config_domain
from core.domain import config_services
from core.domain import exp_services
from core.domain import recommendations_services
from core.domain import rights_manager
from core.domain import rte_component_registry
from core.domain import user_services
from core.platform import models
current_user_services = models.Registry.import_current_user_services()
import feconf
import utils

import jinja2


def require_super_admin(handler):
    """Decorator that checks if the current user is a super admin."""
    def test_super_admin(self, **kwargs):
        """Checks if the user is logged in and is a super admin."""
        if not self.user_id:
            self.redirect(
                current_user_services.create_login_url(self.request.uri))
            return
        if not user_services.is_super_admin(self.user_id, self.request):
            raise self.UnauthorizedUserException(
                '%s is not a super admin of this application', self.user_id)
        return handler(self, **kwargs)

    return test_super_admin


class AdminPage(base.BaseHandler):
    """Admin page shown in the App Engine admin console."""

    PAGE_NAME_FOR_CSRF = 'admin'

    @require_super_admin
    def get(self):
        """Handles GET requests."""
        self.values['counters'] = [{
            'name': counter.name,
            'description': counter.description,
            'value': counter.value
        } for counter in counters.Registry.get_all_counters()]

        if counters.HTML_RESPONSE_COUNT.value:
            average_time = (
                counters.HTML_RESPONSE_TIME_SECS.value /
                counters.HTML_RESPONSE_COUNT.value)
            self.values['counters'].append({
                'name': 'average-html-response-time-secs',
                'description': 'Average HTML response time in seconds',
                'value': average_time
            })

        if counters.JSON_RESPONSE_COUNT.value:
            average_time = (
                counters.JSON_RESPONSE_TIME_SECS.value /
                counters.JSON_RESPONSE_COUNT.value)
            self.values['counters'].append({
                'name': 'average-json-response-time-secs',
                'description': 'Average JSON response time in seconds',
                'value': average_time
            })

        demo_exploration_ids = [
            ind for ind in enumerate(feconf.DEMO_EXPLORATIONS)]
        demo_explorations = [
            (unicode(ind), exp[0]) for ind, exp in
            enumerate(feconf.DEMO_EXPLORATIONS)]

        demo_collection_ids = [
            ind for ind in enumerate(feconf.DEMO_COLLECTIONS)]
        demo_collections = [
            (unicode(ind), yaml_file_name) for ind, yaml_file_name
            in enumerate(feconf.DEMO_COLLECTIONS)]

        recent_job_data = jobs.get_data_for_recent_jobs()
        unfinished_job_data = jobs.get_data_for_unfinished_jobs()
        for job in unfinished_job_data:
            job['can_be_canceled'] = job['is_cancelable'] and any([
                klass.__name__ == job['job_type']
                for klass in jobs_registry.ONE_OFF_JOB_MANAGERS])

        queued_or_running_job_types = set([
            job['job_type'] for job in unfinished_job_data])
        one_off_job_specs = [{
            'job_type': klass.__name__,
            'is_queued_or_running': (
                klass.__name__ in queued_or_running_job_types)
        } for klass in jobs_registry.ONE_OFF_JOB_MANAGERS]

        continuous_computations_data = jobs.get_continuous_computations_info(
            jobs_registry.ALL_CONTINUOUS_COMPUTATION_MANAGERS)
        for computation in continuous_computations_data:
            if computation['last_started_msec']:
                computation['human_readable_last_started'] = (
                    utils.get_human_readable_time_string(
                        computation['last_started_msec']))
            if computation['last_stopped_msec']:
                computation['human_readable_last_stopped'] = (
                    utils.get_human_readable_time_string(
                        computation['last_stopped_msec']))
            if computation['last_finished_msec']:
                computation['human_readable_last_finished'] = (
                    utils.get_human_readable_time_string(
                        computation['last_finished_msec']))

        self.values.update({
            'continuous_computations_data': continuous_computations_data,
            'demo_explorations': demo_explorations,
            'demo_exploration_ids': demo_exploration_ids,
            'demo_collections': demo_collections,
            'demo_collection_ids': demo_collection_ids,
            'human_readable_current_time': (
                utils.get_human_readable_time_string(
                    utils.get_current_time_in_millisecs())),
            'one_off_job_specs': one_off_job_specs,
            'recent_job_data': recent_job_data,
            'rte_components_html': jinja2.utils.Markup(
                rte_component_registry.Registry.get_html_for_all_components()),
            'unfinished_job_data': unfinished_job_data,
            'value_generators_js': jinja2.utils.Markup(
                editor.VALUE_GENERATORS_JS.value),
        })

        self.render_template('admin/admin.html')


class AdminHandler(base.BaseHandler):
    """Handler for the admin page."""

    PAGE_NAME_FOR_CSRF = 'admin'

    @require_super_admin
    def get(self):
        """Handles GET requests."""

        self.render_json({
            'config_properties': (
                config_domain.Registry.get_config_property_schemas()),
            'computed_properties': (
                config_domain.Registry.get_computed_property_names()),
        })

    @require_super_admin
    def post(self):
        """Handles POST requests."""
        try:
            if self.payload.get('action') == 'reload_exploration':
                exploration_id = self.payload.get('exploration_id')
                logging.info(
                    '[ADMIN] %s reloaded exploration %s' %
                    (self.user_id, exploration_id))
                exp_services.load_demo(unicode(exploration_id))
                rights_manager.release_ownership_of_exploration(
<<<<<<< HEAD
                    feconf.SYSTEM_COMMITTER_ID, exploration_id)
            elif self.payload.get('action') == 'reload_collection':
                collection_id = self.payload.get('collection_id')
                logging.info(
                    '[ADMIN] %s reloaded collection %s' %
                    (self.user_id, collection_id))
                collection_services.load_demo(unicode(collection_id))
                rights_manager.release_ownership_of_collection(
                    feconf.SYSTEM_COMMITTER_ID, collection_id)
=======
                    feconf.SYSTEM_COMMITTER_ID, unicode(exploration_id))
>>>>>>> e66c0e06
            elif self.payload.get('action') == 'clear_search_index':
                exp_services.clear_search_index()
            elif self.payload.get('action') == 'save_config_properties':
                new_config_property_values = self.payload.get(
                    'new_config_property_values')
                logging.info('[ADMIN] %s saved config property values: %s' %
                             (self.user_id, new_config_property_values))
                for (name, value) in new_config_property_values.iteritems():
                    config_services.set_property(self.user_id, name, value)
            elif self.payload.get('action') == 'revert_config_property':
                config_property_id = self.payload.get('config_property_id')
                logging.info('[ADMIN] %s reverted config property: %s' %
                             (self.user_id, config_property_id))
                config_services.revert_property(
                    self.user_id, config_property_id)
            elif self.payload.get('action') == 'refresh_computed_property':
                computed_property_name = self.payload.get(
                    'computed_property_name')
                config_domain.Registry.get_config_property(
                    computed_property_name).refresh_default_value()
            elif self.payload.get('action') == 'start_new_job':
                for klass in jobs_registry.ONE_OFF_JOB_MANAGERS:
                    if klass.__name__ == self.payload.get('job_type'):
                        klass.enqueue(klass.create_new())
                        break
            elif self.payload.get('action') == 'cancel_job':
                job_id = self.payload.get('job_id')
                job_type = self.payload.get('job_type')
                for klass in jobs_registry.ONE_OFF_JOB_MANAGERS:
                    if klass.__name__ == job_type:
                        klass.cancel(job_id, self.user_id)
                        break
            elif self.payload.get('action') == 'start_computation':
                computation_type = self.payload.get('computation_type')
                for klass in jobs_registry.ALL_CONTINUOUS_COMPUTATION_MANAGERS:
                    if klass.__name__ == computation_type:
                        klass.start_computation()
                        break
            elif self.payload.get('action') == 'stop_computation':
                computation_type = self.payload.get('computation_type')
                for klass in jobs_registry.ALL_CONTINUOUS_COMPUTATION_MANAGERS:
                    if klass.__name__ == computation_type:
                        klass.stop_computation(self.user_id)
                        break
            elif self.payload.get('action') == 'upload_topic_similarities':
                data = self.payload.get('data')
                recommendations_services.update_topic_similarities(data)

            self.render_json({})
        except Exception as e:
            self.render_json({'error': unicode(e)})
            raise


class AdminJobOutput(base.BaseHandler):
    """Retrieves job output to show on the admin page."""

    PAGE_NAME_FOR_CSRF = 'admin'

    @require_super_admin
    def get(self):
        """Handles GET requests."""
        job_id = self.request.get('job_id')
        self.render_json({
            'output': jobs.get_job_output(job_id)
        })


class AdminTopicsCsvDownloadHandler(base.BaseHandler):
    """Retrieves topic similarity data for download."""

    @require_super_admin
    def get(self):
        self.response.headers['Content-Type'] = 'text/csv'
        self.response.headers['Content-Disposition'] = (
            'attachment; filename=topic_similarities.csv')
        self.response.write(
            recommendations_services.get_topic_similarities_as_csv())<|MERGE_RESOLUTION|>--- conflicted
+++ resolved
@@ -180,7 +180,6 @@
                     (self.user_id, exploration_id))
                 exp_services.load_demo(unicode(exploration_id))
                 rights_manager.release_ownership_of_exploration(
-<<<<<<< HEAD
                     feconf.SYSTEM_COMMITTER_ID, exploration_id)
             elif self.payload.get('action') == 'reload_collection':
                 collection_id = self.payload.get('collection_id')
@@ -189,10 +188,7 @@
                     (self.user_id, collection_id))
                 collection_services.load_demo(unicode(collection_id))
                 rights_manager.release_ownership_of_collection(
-                    feconf.SYSTEM_COMMITTER_ID, collection_id)
-=======
                     feconf.SYSTEM_COMMITTER_ID, unicode(exploration_id))
->>>>>>> e66c0e06
             elif self.payload.get('action') == 'clear_search_index':
                 exp_services.clear_search_index()
             elif self.payload.get('action') == 'save_config_properties':
