--- conflicted
+++ resolved
@@ -70,8 +70,6 @@
     return test_login
 
 
-<<<<<<< HEAD
-=======
 def require_moderator(handler):
     """Decorator that checks whether a moderator is associated to the current session."""
     def test_is_moderator(self, **kwargs):
@@ -89,7 +87,6 @@
     return test_is_moderator
 
 
->>>>>>> 26e8dac3
 def require_registered_as_editor(handler):
     """Decorator that checks if the user has registered as an editor."""
     def test_registered_as_editor(self, **kwargs):
