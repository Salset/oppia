--- conflicted
+++ resolved
@@ -29,11 +29,8 @@
 
 from google.appengine.ext import ndb
 
-<<<<<<< HEAD
-=======
 JOB_FAILED_MESSAGE = 'failed (as expected)'
 
->>>>>>> d1e7481e
 
 class DummyJobManager(jobs.BaseDeferredJobManager):
     @classmethod
@@ -50,11 +47,7 @@
 class DummyFailingJobManager(jobs.BaseDeferredJobManager):
     @classmethod
     def _run(cls):
-<<<<<<< HEAD
-        raise Exception('failed')
-=======
         raise Exception(JOB_FAILED_MESSAGE)
->>>>>>> d1e7481e
 
 
 class JobWithNoRunMethodManager(jobs.BaseDeferredJobManager):
@@ -155,11 +148,7 @@
         error = DummyFailingJobManager.get_error(job_id)
         self.assertIsNone(metadata)
         self.assertIsNone(output)
-<<<<<<< HEAD
-        self.assertIn('failed', error)
-=======
         self.assertIn(JOB_FAILED_MESSAGE, error)
->>>>>>> d1e7481e
 
         self.assertFalse(DummyFailingJobManager.is_active(job_id))
         self.assertTrue(DummyFailingJobManager.has_finished(job_id))
@@ -170,7 +159,6 @@
         DummyJobManager.enqueue(job_id)
         DummyJobManager.register_start(job_id)
         DummyJobManager.register_completion(job_id, 'output')
-<<<<<<< HEAD
 
         with self.assertRaisesRegexp(Exception, 'Invalid status code change'):
             DummyJobManager.enqueue(job_id)
@@ -187,24 +175,6 @@
         DummyJobManager.register_start(job_id)
         AnotherDummyJobManager.enqueue(another_job_id)
 
-=======
-
-        with self.assertRaisesRegexp(Exception, 'Invalid status code change'):
-            DummyJobManager.enqueue(job_id)
-        with self.assertRaisesRegexp(Exception, 'Invalid status code change'):
-            DummyJobManager.register_completion(job_id, 'output')
-        with self.assertRaisesRegexp(Exception, 'Invalid status code change'):
-            DummyJobManager.register_failure(job_id, 'error')
-
-    def test_different_jobs_are_independent(self):
-        job_id = DummyJobManager.create_new()
-        another_job_id = AnotherDummyJobManager.create_new()
-
-        DummyJobManager.enqueue(job_id)
-        DummyJobManager.register_start(job_id)
-        AnotherDummyJobManager.enqueue(another_job_id)
-
->>>>>>> d1e7481e
         self.assertEqual(
             DummyJobManager.get_status_code(job_id), jobs.STATUS_CODE_STARTED)
         self.assertEqual(
@@ -268,7 +238,6 @@
         self.assertTrue(DummyJobManager.is_active(job_id))
         # Complete the job.
         self.process_and_flush_pending_tasks()
-<<<<<<< HEAD
 
         self.assertFalse(DummyJobManager.is_active(job_id))
         self.assertEquals(
@@ -376,115 +345,6 @@
     failed = ndb.BooleanProperty(default=False)
 
 
-=======
-
-        self.assertFalse(DummyJobManager.is_active(job_id))
-        self.assertEquals(
-            DummyJobManager.get_status_code(job_id),
-            jobs.STATUS_CODE_COMPLETED)
-        # Cancel the job after it has finished.
-        with self.assertRaisesRegexp(Exception, 'Invalid status code change'):
-            DummyJobManager.cancel(job_id, 'admin_user_id')
-
-        # The job should still have 'completed' status.
-        self.assertFalse(DummyJobManager.is_active(job_id))
-        self.assertEquals(
-            DummyJobManager.get_status_code(job_id),
-            jobs.STATUS_CODE_COMPLETED)
-        self.assertEquals(DummyJobManager.get_output(job_id), 'output')
-        self.assertIsNone(DummyJobManager.get_error(job_id))
-
-    def test_cancel_does_not_kill_failed_job(self):
-        job_id = DummyFailingJobManager.create_new()
-        DummyFailingJobManager.enqueue(job_id)
-        self.assertTrue(DummyFailingJobManager.is_active(job_id))
-        with self.assertRaisesRegexp(Exception, 'Task failed'):
-            self.process_and_flush_pending_tasks()
-
-        self.assertFalse(DummyFailingJobManager.is_active(job_id))
-        self.assertEquals(
-            DummyFailingJobManager.get_status_code(job_id),
-            jobs.STATUS_CODE_FAILED)
-        # Cancel the job after it has finished.
-        with self.assertRaisesRegexp(Exception, 'Invalid status code change'):
-            DummyFailingJobManager.cancel(job_id, 'admin_user_id')
-
-        # The job should still have 'failed' status.
-        self.assertFalse(DummyFailingJobManager.is_active(job_id))
-        self.assertEquals(
-            DummyFailingJobManager.get_status_code(job_id),
-            jobs.STATUS_CODE_FAILED)
-        self.assertIsNone(DummyFailingJobManager.get_output(job_id))
-        self.assertIn(
-            'raise Exception', DummyFailingJobManager.get_error(job_id))
-
-    def test_cancelling_multiple_unfinished_jobs(self):
-        job1_id = DummyJobManager.create_new()
-        DummyJobManager.enqueue(job1_id)
-        job2_id = DummyJobManager.create_new()
-        DummyJobManager.enqueue(job2_id)
-
-        DummyJobManager.register_start(job1_id)
-        DummyJobManager.register_start(job2_id)
-        DummyJobManager.cancel_all_unfinished_jobs('admin_user_id')
-
-        self.assertFalse(DummyJobManager.is_active(job1_id))
-        self.assertFalse(DummyJobManager.is_active(job2_id))
-        self.assertEquals(
-            DummyJobManager.get_status_code(job1_id),
-            jobs.STATUS_CODE_CANCELED)
-        self.assertEquals(
-            DummyJobManager.get_status_code(job2_id),
-            jobs.STATUS_CODE_CANCELED)
-        self.assertIsNone(DummyJobManager.get_output(job1_id))
-        self.assertIsNone(DummyJobManager.get_output(job2_id))
-        self.assertEquals(
-            'Canceled by admin_user_id', DummyJobManager.get_error(job1_id))
-        self.assertEquals(
-            'Canceled by admin_user_id', DummyJobManager.get_error(job2_id))
-
-    def test_cancelling_one_unfinished_job(self):
-        job1_id = DummyJobManager.create_new()
-        DummyJobManager.enqueue(job1_id)
-        job2_id = DummyJobManager.create_new()
-        DummyJobManager.enqueue(job2_id)
-
-        DummyJobManager.register_start(job1_id)
-        DummyJobManager.register_start(job2_id)
-        DummyJobManager.cancel(job1_id, 'admin_user_id')
-        with self.assertRaisesRegexp(Exception, 'Invalid status code change'):
-            self.process_and_flush_pending_tasks()
-        DummyJobManager.register_completion(job2_id, 'output')
-
-        self.assertFalse(DummyJobManager.is_active(job1_id))
-        self.assertFalse(DummyJobManager.is_active(job2_id))
-        self.assertEquals(
-            DummyJobManager.get_status_code(job1_id),
-            jobs.STATUS_CODE_CANCELED)
-        self.assertEquals(
-            DummyJobManager.get_status_code(job2_id),
-            jobs.STATUS_CODE_COMPLETED)
-        self.assertIsNone(DummyJobManager.get_output(job1_id))
-        self.assertEquals(DummyJobManager.get_output(job2_id), 'output')
-        self.assertEquals(
-            'Canceled by admin_user_id', DummyJobManager.get_error(job1_id))
-        self.assertIsNone(DummyJobManager.get_error(job2_id))
-
-
-TEST_INPUT_DATA = [(1, 2), (3, 4), (1, 5)]
-SUM_MODEL_ID = 'all_data_id'
-
-
-class NumbersModel(ndb.Model):
-    number = ndb.IntegerProperty()
-
-
-class SumModel(ndb.Model):
-    total = ndb.IntegerProperty(default=0)
-    failed = ndb.BooleanProperty(default=False)
-
-
->>>>>>> d1e7481e
 class TestDeferredJobManager(jobs.BaseDeferredJobManager):
     """Base class for testing deferred jobs."""
     pass
@@ -594,13 +454,8 @@
     """Test job that counts the total number of explorations."""
 
     @classmethod
-<<<<<<< HEAD
-    def entity_class_to_map_over(cls):
-        return exp_models.ExplorationModel
-=======
     def entity_classes_to_map_over(cls):
         return [exp_models.ExplorationModel]
->>>>>>> d1e7481e
 
     @staticmethod
     def map(item):
@@ -662,9 +517,6 @@
             'job_type': 'DummyJobManager',
             'is_cancelable': True,
             'error': None
-<<<<<<< HEAD
-        }, recent_jobs[0])
-=======
         }, recent_jobs[0])
 
 
@@ -709,5 +561,4 @@
             TwoClassesMapReduceJobManager.get_output(job_id), [['sum', 2]])
         self.assertEqual(
             TwoClassesMapReduceJobManager.get_status_code(job_id),
-            jobs.STATUS_CODE_COMPLETED)
->>>>>>> d1e7481e
+            jobs.STATUS_CODE_COMPLETED)