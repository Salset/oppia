--- conflicted
+++ resolved
@@ -21,10 +21,8 @@
 
 var forms = require('./forms.js');
 var general = require('./general.js');
-<<<<<<< HEAD
 var widgets = require('../../../extensions/widgets/protractor.js');
 var rules = require('../../../extensions/rules/protractor.js');
-=======
 
 var exitTutorialIfNecessary = function() {
   // If the editor tutorial shows up, exit it.
@@ -36,7 +34,6 @@
     }
   });
 };
->>>>>>> 3a52c51a
 
 var setStateName = function(name) {
   var nameElement = element(by.css('.oppia-state-name-container'))
@@ -377,7 +374,6 @@
   });
 };
 
-<<<<<<< HEAD
 var discardChanges = function() {
   element(by.css('.protractor-test-discard-changes')).click();
   browser.driver.switchTo().alert().accept();
@@ -391,9 +387,7 @@
   element(by.css('.protractor-test-exit-preview-mode')).click();
 };
 
-=======
 exports.exitTutorialIfNecessary = exitTutorialIfNecessary;
->>>>>>> 3a52c51a
 
 exports.setStateName = setStateName;
 exports.expectCurrentStateToBe = expectCurrentStateToBe;
