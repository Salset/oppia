--- conflicted
+++ resolved
@@ -1002,11 +1002,15 @@
   height: 60vh;
 }
 
-<<<<<<< HEAD
 .oppia-vcenter {
   display: table-cell;
   float: none;
   vertical-align: middle;
+}
+
+.oppia-disabled-link {
+  opacity: 0.6;
+  pointer-events: none;
 }
 
 /* Splash page. */
@@ -1071,9 +1075,4 @@
 .oppia-splash-hr {
   width: 60%;
   border-color: #ccc;
-=======
-.oppia-disabled-link {
-  opacity: 0.6;
-  pointer-events: none;
->>>>>>> 6bfbfed0
 }