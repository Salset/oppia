--- conflicted
+++ resolved
@@ -132,12 +132,8 @@
         siteAnalyticsService.registerFinishExploration();
       },
       recordAnswerSubmitted: function(
-<<<<<<< HEAD
-          stateName, params, answer, answerGroupIndex, ruleSpecIndex,
+          stateName, params, answer, answerGroupIndex, ruleIndex,
           classificationCategorization) {
-=======
-          stateName, params, answer, answerGroupIndex, ruleIndex) {
->>>>>>> 417a00d1
         $http.post(getFullStatsUrl('ANSWER_SUBMITTED'), {
           answer: answer,
           params: params,
@@ -146,12 +142,8 @@
           client_time_spent_in_secs: stopwatch.getTimeInSecs(),
           old_state_name: stateName,
           answer_group_index: answerGroupIndex,
-<<<<<<< HEAD
-          rule_spec_index: ruleSpecIndex,
+          rule_spec_index: ruleIndex,
           classification_categorization: classificationCategorization
-=======
-          rule_spec_index: ruleIndex
->>>>>>> 417a00d1
         });
       },
       recordMaybeLeaveEvent: function(stateName, params) {
