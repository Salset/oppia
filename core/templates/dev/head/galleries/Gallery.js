--- conflicted
+++ resolved
@@ -126,22 +126,12 @@
 
 oppia.controller('Gallery', [
     '$scope', '$http', '$rootScope', '$modal', '$window', '$timeout',
-<<<<<<< HEAD
-    '$translate', '$translatePartialLoader', 'createExplorationButtonService',
-=======
     '$translate', 'createExplorationButtonService',
->>>>>>> aceed4f4
     'oppiaDatetimeFormatter', 'oppiaDebouncer',
     'urlService', 'GALLERY_DATA_URL', 'CATEGORY_LIST', 'searchService',
     'ratingVisibilityService',
     function(
       $scope, $http, $rootScope, $modal, $window, $timeout,
-<<<<<<< HEAD
-      $translate, $translatePartialLoader,
-      createExplorationButtonService, oppiaDatetimeFormatter, oppiaDebouncer,
-      urlService, GALLERY_DATA_URL, CATEGORY_LIST, searchService,
-      ratingVisibilityService) {
-=======
       $translate, createExplorationButtonService, oppiaDatetimeFormatter,
       oppiaDebouncer, urlService, GALLERY_DATA_URL, CATEGORY_LIST,
       searchService, ratingVisibilityService) {
@@ -156,10 +146,6 @@
       $translate.instant('I18N_GALLERY_PAGE_TITLE') +
       ' - ' + $translate.instant('I18N_GALLERY_PAGE_SUBTITLE'));
   });
->>>>>>> aceed4f4
-
-  $translatePartialLoader.addPart('gallery');
-  $translate.refresh();
 
   $window.addEventListener('scroll', function() {
     var oppiaBanner = $('.oppia-gallery-banner-container');
@@ -278,39 +264,22 @@
 }]);
 
 oppia.controller('SearchBar', [
-<<<<<<< HEAD
-    '$scope', '$rootScope', '$translate', '$translatePartialLoader',
-    'searchService', 'oppiaDebouncer', 'createExplorationButtonService',
-    'urlService', 'CATEGORY_LIST',
-    function($scope, $rootScope, $translate, $translatePartialLoader,
-      searchService, oppiaDebouncer, createExplorationButtonService,
-      urlService, CATEGORY_LIST) {
-=======
     '$scope', '$rootScope', '$translate', 'searchService', 'oppiaDebouncer',
     'createExplorationButtonService', 'urlService', 'CATEGORY_LIST',
     function($scope, $rootScope, $translate, searchService, oppiaDebouncer,
       createExplorationButtonService, urlService, CATEGORY_LIST) {
->>>>>>> aceed4f4
 
   $scope.searchIsLoading = false;
   $scope.ALL_CATEGORIES = CATEGORY_LIST.map(function(categoryName) {
     return {
       id: categoryName,
-<<<<<<< HEAD
-      text: 'I18N_GALLERY_CATEGORIES_' + categoryName.toUpperCase().replace(' ', '_')
-=======
       text: _get_i18n_id('categories', categoryName)
->>>>>>> aceed4f4
     }
   });
   $scope.ALL_LANGUAGE_CODES = GLOBALS.LANGUAGE_CODES_AND_NAMES.map(function(languageItem) {
     return {
       id: languageItem.code,
-<<<<<<< HEAD
-      text: 'I18N_GALLERY_LANGUAGES_' + languageItem.code.toUpperCase()
-=======
       text: _get_i18n_id('languages', languageItem.code)
->>>>>>> aceed4f4
     };
   });
 
@@ -333,10 +302,7 @@
       summary: ''
     }
   };
-<<<<<<< HEAD
-=======
   // Non translatable parts of the html strings, like numbers or user names.
->>>>>>> aceed4f4
   $scope.translationData = {}
 
   // Update the description, numSelections and summary fields of the relevant
@@ -360,13 +326,6 @@
       totalCount === 1 ? selectedItems[0] :
       'I18N_GALLERY_N_' + itemsName.toUpperCase());
 
-<<<<<<< HEAD
-    $scope.translationData[itemsName] = { totalCount: totalCount }
-
-    $scope.selectionDetails[itemsType].description = (
-      selectedItems.length > 0 ? selectedItems.join(', ') :
-      'All ' + itemsName + ' selected');
-=======
     $scope.translationData[itemsName + 'Count'] = totalCount
 
     // TODO(milit): When the language changes, the translations wont change
@@ -382,7 +341,6 @@
       $scope.selectionDetails[itemsType].description = (
         'I18N_GALLERY_ALL_' + itemsName.toUpperCase() + '_SELECTED');
     }
->>>>>>> aceed4f4
   };
 
   $scope.toggleSelection = function(itemsType, optionName) {
