// Copyright 2015 The Oppia Authors. All Rights Reserved.
//
// Licensed under the Apache License, Version 2.0 (the "License");
// you may not use this file except in compliance with the License.
// You may obtain a copy of the License at
//
//      http://www.apache.org/licenses/LICENSE-2.0
//
// Unless required by applicable law or agreed to in writing, software
// distributed under the License is distributed on an "AS-IS" BASIS,
// WITHOUT WARRANTIES OR CONDITIONS OF ANY KIND, either express or implied.
// See the License for the specific language governing permissions and
// limitations under the License.

/**
 * @fileoverview Factory for creating new frontend instances of State
 * domain objects.
 */

oppia.factory('StateObjectFactory', [
  'ContentIdsToAudioTranslationsObjectFactory', 'InteractionObjectFactory',
  'ParamChangesObjectFactory', 'SubtitledHtmlObjectFactory',
  'WrittenTranslationsObjectFactory', function(
      ContentIdsToAudioTranslationsObjectFactory, InteractionObjectFactory,
      ParamChangesObjectFactory, SubtitledHtmlObjectFactory,
      WrittenTranslationsObjectFactory) {
    var State = function(name, classifierModelId, content, interaction,
        paramChanges, contentIdsToAudioTranslations, writtenTranslations) {
      this.name = name;
      this.classifierModelId = classifierModelId;
      this.content = content;
      this.interaction = interaction;
      this.paramChanges = paramChanges;
      this.contentIdsToAudioTranslations = contentIdsToAudioTranslations;
      this.writtenTranslations = writtenTranslations;
<<<<<<< HEAD
      console.log(this);
=======
>>>>>>> 88b3c785
    };

    State.prototype.setName = function(newName) {
      this.name = newName;
    };

    // Instance methods.
    State.prototype.toBackendDict = function() {
      return {
        content: this.content.toBackendDict(),
        classifier_model_id: this.classifierModelId,
        interaction: this.interaction.toBackendDict(),
        param_changes: this.paramChanges.map(function(paramChange) {
          return paramChange.toBackendDict();
        }),
        content_ids_to_audio_translations: (
          this.contentIdsToAudioTranslations.toBackendDict()),
        written_translations: this.writtenTranslations.toBackendDict()
      };
    };

    State.prototype.copy = function(otherState) {
      this.name = otherState.name;
      this.classifierModelId = otherState.classifierModelId;
      this.content = angular.copy(otherState.content);
      this.interaction.copy(otherState.interaction);
      this.paramChanges = angular.copy(otherState.paramChanges);
      this.contentIdsToAudioTranslations =
        angular.copy(otherState.contentIdsToAudioTranslations);
      this.writtenTranslations = angular.copy(otherState.writtenTranslations);
    };

    State.createDefaultState = function(newStateName) {
      var newStateTemplate = angular.copy(constants.NEW_STATE_TEMPLATE);
      var newState = this.createFromBackendDict(newStateName, {
        classifier_model_id: newStateTemplate.classifier_model_id,
        content: newStateTemplate.content,
        interaction: newStateTemplate.interaction,
        param_changes: newStateTemplate.param_changes,
        content_ids_to_audio_translations: (
          newStateTemplate.content_ids_to_audio_translations),
        written_translations: newStateTemplate.written_translations
      });
      newState.interaction.defaultOutcome.dest = newStateName;
      return newState;
    };

    // Static class methods. Note that "this" is not available in
    // static contexts.
    State.createFromBackendDict = function(stateName, stateDict) {
      return new State(
        stateName,
        stateDict.classifier_model_id,
        SubtitledHtmlObjectFactory.createFromBackendDict(stateDict.content),
        InteractionObjectFactory.createFromBackendDict(stateDict.interaction),
        ParamChangesObjectFactory.createFromBackendList(
          stateDict.param_changes),
        ContentIdsToAudioTranslationsObjectFactory.createFromBackendDict(
          stateDict.content_ids_to_audio_translations),
        WrittenTranslationsObjectFactory.createFromBackendDict(
          stateDict.written_translations));
    };

    return State;
  }
]);<|MERGE_RESOLUTION|>--- conflicted
+++ resolved
@@ -33,10 +33,6 @@
       this.paramChanges = paramChanges;
       this.contentIdsToAudioTranslations = contentIdsToAudioTranslations;
       this.writtenTranslations = writtenTranslations;
-<<<<<<< HEAD
-      console.log(this);
-=======
->>>>>>> 88b3c785
     };
 
     State.prototype.setName = function(newName) {
