// Copyright 2015 The Oppia Authors. All Rights Reserved.
//
// Licensed under the Apache License, Version 2.0 (the "License");
// you may not use this file except in compliance with the License.
// You may obtain a copy of the License at
//
//      http://www.apache.org/licenses/LICENSE-2.0
//
// Unless required by applicable law or agreed to in writing, software
// distributed under the License is distributed on an "AS-IS" BASIS,
// WITHOUT WARRANTIES OR CONDITIONS OF ANY KIND, either express or implied.
// See the License for the specific language governing permissions and
// limitations under the License.

/**
 * @fileoverview Factory for creating new frontend instances of AnswerGroup
 * domain objects.
 */

<<<<<<< HEAD
oppia.factory('AnswerGroupObjectFactory', [function() {
  var AnswerGroup = function(ruleSpecsList, outcomeDict, correct) {
    this.ruleSpecs = ruleSpecsList;
    this.outcome = outcomeDict;
=======
oppia.factory('AnswerGroupObjectFactory', ['RuleObjectFactory',
  function(RuleObjectFactory) {
  var AnswerGroup = function(rules, outcome, correct) {
    this.rules = rules;
    this.outcome = outcome;
>>>>>>> edc5d6fc
    this.correct = correct;
  };

  AnswerGroup.prototype.toBackendDict = function() {
    return {
      rule_specs: this.rules.map(function(rule) {
        return rule.toBackendDict();
      }),
      outcome: this.outcome,
      correct: this.correct
    };
  };

  // Static class methods. Note that "this" is not available in
  // static contexts.
  AnswerGroup.createNew = function(rules, outcome, correct) {
    return new AnswerGroup(rules, outcome, correct);
  };

  AnswerGroup.createFromBackendDict = function(answerGroupBackendDict) {
    return new AnswerGroup(
      generateRulesFromBackend(answerGroupBackendDict.rule_specs),
      answerGroupBackendDict.outcome,
      false);
  };

  var generateRulesFromBackend = function(ruleBackendDicts) {
    return ruleBackendDicts.map(function(ruleBackendDict) {
      return RuleObjectFactory.createFromBackendDict(ruleBackendDict);
    });
  };

  return AnswerGroup;
}]);<|MERGE_RESOLUTION|>--- conflicted
+++ resolved
@@ -17,18 +17,11 @@
  * domain objects.
  */
 
-<<<<<<< HEAD
-oppia.factory('AnswerGroupObjectFactory', [function() {
-  var AnswerGroup = function(ruleSpecsList, outcomeDict, correct) {
-    this.ruleSpecs = ruleSpecsList;
-    this.outcome = outcomeDict;
-=======
 oppia.factory('AnswerGroupObjectFactory', ['RuleObjectFactory',
   function(RuleObjectFactory) {
   var AnswerGroup = function(rules, outcome, correct) {
     this.rules = rules;
     this.outcome = outcome;
->>>>>>> edc5d6fc
     this.correct = correct;
   };
 
